{
  "compilerOptions": {
    "types": ["nativewind/types"],
    "baseUrl": ".",
    "paths": {
<<<<<<< HEAD
      "@shared/*": ["../../shared/*"],
      "shared/*": ["../../shared/*"],
      "shared-env": ["./src/env.native"]
=======
      "@connection/shared": ["../../packages/shared/src"],
      "@connection/shared/*": ["../../packages/shared/src/*"],
      "@connection/ui": ["../../packages/ui/src"],
      "@connection/ui/*": ["../../packages/ui/src/*"]
>>>>>>> 41f69727
    }
  },
  "extends": "expo/tsconfig.base",
  "include": [
    "src/**/*",
    "app/**/*",
    "../../packages/shared/src/**/*",
    "../../packages/ui/src/**/*"
  ]
}<|MERGE_RESOLUTION|>--- conflicted
+++ resolved
@@ -3,16 +3,9 @@
     "types": ["nativewind/types"],
     "baseUrl": ".",
     "paths": {
-<<<<<<< HEAD
       "@shared/*": ["../../shared/*"],
       "shared/*": ["../../shared/*"],
       "shared-env": ["./src/env.native"]
-=======
-      "@connection/shared": ["../../packages/shared/src"],
-      "@connection/shared/*": ["../../packages/shared/src/*"],
-      "@connection/ui": ["../../packages/ui/src"],
-      "@connection/ui/*": ["../../packages/ui/src/*"]
->>>>>>> 41f69727
     }
   },
   "extends": "expo/tsconfig.base",
