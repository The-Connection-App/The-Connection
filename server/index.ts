import express, { type Request, Response, NextFunction } from "express";
import { registerRoutes } from "./routes";
import { makeCors } from "./cors";
import cookieParser from 'cookie-parser';
import { setupVite, serveStatic, log } from "./vite";
import lusca from "lusca";
import helmet from "helmet";
// Seed imports removed for production
import { initializeEmailTemplates } from "./email";
import { runAllMigrations } from "./run-migrations";
import session from "express-session";
import passport from "passport";
import connectPgSimple from "connect-pg-simple";
import { pool } from "./db";
import { createServer } from "http";
import rateLimit from 'express-rate-limit';
<<<<<<< HEAD
import type { EventEmitter } from "events";

const app = express();
const isProduction = process.env.NODE_ENV === "production";

if (isProduction) {
  app.set("trust proxy", 1);
}
const httpServer = createServer(app);
(app as any).listen = httpServer.listen.bind(httpServer);

// SECURITY: Enforce SESSION_SECRET in production
if (isProduction && !process.env.SESSION_SECRET) {
  console.error('FATAL ERROR: SESSION_SECRET environment variable is required in production');
  console.error('Please set a strong, random SESSION_SECRET in your environment variables');
  process.exit(1);
}

// Session store: use Postgres-backed store only when USE_DB=true; otherwise
// fall back to the default in-memory store for a lightweight MVP run.
const USE_DB = process.env.USE_DB === 'true';
const isSecureCookie = isProduction && process.env.COOKIE_SECURE !== 'false';
const sameSiteMode = isSecureCookie ? 'none' : 'lax';

let sessionOptions: any = {
  secret: process.env.SESSION_SECRET || "theconnection-session-secret-dev-only",
  resave: false,
  saveUninitialized: false,
  name: 'sessionId', // Explicit session name
  cookie: {
    maxAge: 7 * 24 * 60 * 60 * 1000, // 7 days (reduced from 30 for security)
    secure: isSecureCookie,
    httpOnly: true,
    sameSite: sameSiteMode,
    path: '/',
  }
};

if (USE_DB) {
  // Set up PostgreSQL session store
  const PgSessionStore = connectPgSimple(session);
  const sessionStore = new PgSessionStore({
    pool: pool as any,
    tableName: 'sessions',
    createTableIfMissing: true
  });
=======

// Load .env only in development
if (process.env.NODE_ENV !== 'production') {
  // eslint-disable-next-line @typescript-eslint/no-var-requires
  require('dotenv').config();
}
>>>>>>> d1c80670

async function bootstrap() {
  const app = express();
  app.set('trust proxy', 1); // needed for secure cookies behind Render proxy
  const httpServer = createServer(app);
  (app as any).listen = httpServer.listen.bind(httpServer);

  // Session store: use Postgres-backed store only when USE_DB=true; otherwise
  // fall back to the default in-memory store for a lightweight MVP run.
  const USE_DB = process.env.USE_DB === 'true';
  const isProd = process.env.NODE_ENV === 'production';
  let sessionSecret = process.env.SESSION_SECRET;
  if (!sessionSecret) {
    if (isProd) {
      throw new Error('SESSION_SECRET is required in production');
    }

<<<<<<< HEAD
// SECURITY: Add helmet for security headers
app.use(helmet({
  contentSecurityPolicy: {
    directives: {
      defaultSrc: ["'self'"],
      scriptSrc: ["'self'", "'unsafe-inline'", "'unsafe-eval'"], // Note: unsafe-eval needed for dev mode
      styleSrc: ["'self'", "'unsafe-inline'"],
      imgSrc: ["'self'", "data:", "https:", "blob:"],
      connectSrc: ["'self'", "https:", "wss:"],
      fontSrc: ["'self'", "data:"],
      objectSrc: ["'none'"],
      mediaSrc: ["'self'"],
      frameSrc: ["'none'"],
    },
  },
  crossOriginEmbedderPolicy: false, // Disable for compatibility with external resources
  crossOriginResourcePolicy: { policy: "cross-origin" }, // Allow cross-origin requests
}));

// parse cookies before sessions so session middleware can read cookies
app.use(cookieParser());

// Rate limiting to prevent abuse
const limiter = rateLimit({
  windowMs: 15 * 60 * 1000, // 15 minutes
  max: 100, // limit each IP to 100 requests per windowMs
  message: 'Too many requests from this IP, please try again later.',
  standardHeaders: true, // Return rate limit info in the `RateLimit-*` headers
  legacyHeaders: false, // Disable the `X-RateLimit-*` headers
});
app.use(limiter);

app.use(session(sessionOptions));
app.use(lusca.csrf());

// Initialize passport with proper serialization
app.use(passport.initialize());
app.use(passport.session());
passport.serializeUser((user: Express.User, done) => {
  // If running without DB, store the whole user object in session (best-effort)
  try {
    const uid = (user as any).id ?? user;
    done(null, uid);
  } catch (e) {
    done(null, user as any);
=======
    sessionSecret = '372f79df29a1113a00d5bde03125eddc';
    console.warn('SESSION_SECRET not set; using development fallback. Set SESSION_SECRET to override.');
>>>>>>> d1c80670
  }

  const sessionOptions: session.SessionOptions = {
  secret: sessionSecret,
    resave: false,
    saveUninitialized: false,
    cookie: {
      secure: isProd,
      httpOnly: true,
      sameSite: isProd ? 'strict' : 'lax',
      maxAge: 1000 * 60 * 60 * 24 * 7, // 7 days
    },
  };

  if (USE_DB) {
    // Set up PostgreSQL session store
    const PgSessionStore = connectPgSimple(session);
    const sessionStore = new PgSessionStore({
      pool: pool as any,
      tableName: 'sessions',
      createTableIfMissing: true
    });

    sessionOptions.store = sessionStore;
  }

  // parse cookies before sessions so session middleware can read cookies
  app.use(cookieParser());

  // Rate limiting to prevent abuse
  const limiter = rateLimit({
    windowMs: 15 * 60 * 1000, // 15 minutes
    max: 100, // limit each IP to 100 requests per windowMs
    message: 'Too many requests from this IP, please try again later.',
    standardHeaders: true, // Return rate limit info in the `RateLimit-*` headers
    legacyHeaders: false, // Disable the `X-RateLimit-*` headers
  });
  app.use(limiter);

  app.use(session(sessionOptions));
  app.use(lusca.csrf());

  // Initialize passport with proper serialization
  app.use(passport.initialize());
  app.use(passport.session());
  passport.serializeUser((user: Express.User, done) => {
    // If running without DB, store the whole user object in session (best-effort)
    try {
      const uid = (user as any).id ?? user;
      done(null, uid);
    } catch (e) {
      done(null, user as any);
    }
  });

  passport.deserializeUser(async (id: number, done) => {
    if (!USE_DB) {
      // In DB-less mode we can't look up users; return null so req.user won't be set.
      return done(null, null);
    }

    try {
      const { storage } = await import("./storage");
      const user = await storage.getUser(id);
      done(null, user);
    } catch (error) {
      done(error, null);
    }
  });
  app.use(express.json());
  app.use(express.urlencoded({ extended: false }));

<<<<<<< HEAD
app.use((req: Request, res: Response, next: NextFunction) => {
  const start = Date.now();
  const path = req.path;
  let capturedJsonResponse: Record<string, any> | undefined = undefined;
=======
  // Use centralized, dev-friendly CORS middleware
  const corsMiddleware = makeCors();
  app.use(corsMiddleware);
>>>>>>> d1c80670

  // lightweight health endpoint for mobile/dev smoke tests
  app.get('/api/health', (_req: Request, res: Response) => {
    res.json({ ok: true });
  });

<<<<<<< HEAD
  const nodeResponse = res as Response & NodeJS.EventEmitter & { statusCode: number };

  nodeResponse.on("finish", () => {
    const duration = Date.now() - start;
    if (path.startsWith("/api")) {
      let logLine = `${req.method} ${path} ${nodeResponse.statusCode} in ${duration}ms`;
      if (capturedJsonResponse) {
        logLine += ` :: ${JSON.stringify(capturedJsonResponse)}`;
=======
  app.get('/health', (_req: Request, res: Response) => {
    res.type('application/json').status(200).json({ status: 'ok' });
  });

  // Dev helper: create a test user and set session (ONLY in non-production)
  if (process.env.NODE_ENV !== 'production') {
    app.post('/api/_dev/create-login', async (req: Request, res: Response) => {
      try {
        const { username, email, password, displayName } = req.body ?? {};
        if (!username) return res.status(400).json({ message: 'username required' });

        const storageModule = await import('./storage');
        const storage = storageModule.storage as any;

        // Create user (storage implementations handle duplicates)
        const user = await storage.createUser({
          username,
          email: email || `${username}@example.com`,
          password: password || 'password',
          displayName: displayName || username,
        });

        // Attach to session
        if (!req.session) return res.status(500).json({ message: 'Session unavailable' });
        req.session.userId = user.id.toString();
        req.session.username = user.username;
        req.session.save((err) => {
          if (err) return res.status(500).json({ message: 'Failed to save session', err });
          const { password: _p, ...u } = user as any;
          return res.json({ ok: true, user: u });
        });
      } catch (error) {
        console.error('Dev create-login error:', error);
        res.status(500).json({ message: 'Error creating dev user', error: String(error) });
>>>>>>> d1c80670
      }
    });
  }

  app.use((req, res, next) => {
    const start = Date.now();
    const path = req.path;
    let capturedJsonResponse: Record<string, any> | undefined = undefined;

    const originalResJson = res.json;
    res.json = function (bodyJson, ...args) {
      capturedJsonResponse = bodyJson;
      return originalResJson.apply(res, [bodyJson, ...args]);
    };

    res.on("finish", () => {
      const duration = Date.now() - start;
      if (path.startsWith("/api")) {
        let logLine = `${req.method} ${path} ${res.statusCode} in ${duration}ms`;
        if (capturedJsonResponse) {
          logLine += ` :: ${JSON.stringify(capturedJsonResponse)}`;
        }

        if (logLine.length > 80) {
          logLine = logLine.slice(0, 79) + "…";
        }

        log(logLine);
      }
    });

    next();
  });

  // Run migrations for locality and interest features
  try {
    if (USE_DB) {
      await runAllMigrations();

      // Run organization migrations
      const { runOrganizationMigrations } = await import("./run-migrations-organizations");
      await runOrganizationMigrations();

      console.log("✅ Database migrations completed");
    } else {
      console.log("⚠️ Skipping database migrations because USE_DB != 'true'");
    }
  } catch (error) {
    console.error("❌ Error running database migrations:", error);
  }

  // Initialize email templates
  try {
    await initializeEmailTemplates();
  } catch (error) {
    console.error("Error initializing email templates:", error);
    // Continue with server startup even if email template initialization fails
  }

  const server = await registerRoutes(app, httpServer);

  // If SENTRY_DSN is provided, dynamically import Sentry and initialize it
  if (process.env.SENTRY_DSN) {
    try {
      const Sentry = await import("@sentry/node");
      Sentry.init({
        dsn: process.env.SENTRY_DSN,
        environment: process.env.NODE_ENV || "production",
        tracesSampleRate: Number(process.env.SENTRY_TRACES_SAMPLE_RATE ?? 0.0),
      });

      // Request handler should be the first middleware for Sentry
      app.use(Sentry.Handlers.requestHandler() as express.RequestHandler);
    } catch (err) {
      console.warn("Sentry failed to initialize:", err);
    }
  }

  app.use((err: any, _req: Request, res: Response, _next: NextFunction) => {
    const status = err.status || err.statusCode || 500;
    const message = err.message || "Internal Server Error";

    res.status(status).json({ message });
    // Re-throw so Sentry error handler (if present) can capture
    throw err;
  });

  // importantly only setup vite in development and after
  // setting up all the other routes so the catch-all route
  // doesn't interfere with the other routes
  if (app.get("env") === "development") {
    await setupVite(app, server);
  } else {
    serveStatic(app);
  }

  // Read port from environment (DigitalOcean App Platform sets $PORT)
  const port = Number(process.env.PORT) || 3000;

  app.listen(port, "0.0.0.0", () => {
    console.log(`API listening on ${port}`);
  });
}

bootstrap().catch((error) => {
  console.error("❌ Fatal error during server bootstrap:", error);
  process.exit(1);
});<|MERGE_RESOLUTION|>--- conflicted
+++ resolved
@@ -14,7 +14,6 @@
 import { pool } from "./db";
 import { createServer } from "http";
 import rateLimit from 'express-rate-limit';
-<<<<<<< HEAD
 import type { EventEmitter } from "events";
 
 const app = express();
@@ -61,14 +60,6 @@
     tableName: 'sessions',
     createTableIfMissing: true
   });
-=======
-
-// Load .env only in development
-if (process.env.NODE_ENV !== 'production') {
-  // eslint-disable-next-line @typescript-eslint/no-var-requires
-  require('dotenv').config();
-}
->>>>>>> d1c80670
 
 async function bootstrap() {
   const app = express();
@@ -86,7 +77,6 @@
       throw new Error('SESSION_SECRET is required in production');
     }
 
-<<<<<<< HEAD
 // SECURITY: Add helmet for security headers
 app.use(helmet({
   contentSecurityPolicy: {
@@ -109,35 +99,6 @@
 // parse cookies before sessions so session middleware can read cookies
 app.use(cookieParser());
 
-// Rate limiting to prevent abuse
-const limiter = rateLimit({
-  windowMs: 15 * 60 * 1000, // 15 minutes
-  max: 100, // limit each IP to 100 requests per windowMs
-  message: 'Too many requests from this IP, please try again later.',
-  standardHeaders: true, // Return rate limit info in the `RateLimit-*` headers
-  legacyHeaders: false, // Disable the `X-RateLimit-*` headers
-});
-app.use(limiter);
-
-app.use(session(sessionOptions));
-app.use(lusca.csrf());
-
-// Initialize passport with proper serialization
-app.use(passport.initialize());
-app.use(passport.session());
-passport.serializeUser((user: Express.User, done) => {
-  // If running without DB, store the whole user object in session (best-effort)
-  try {
-    const uid = (user as any).id ?? user;
-    done(null, uid);
-  } catch (e) {
-    done(null, user as any);
-=======
-    sessionSecret = '372f79df29a1113a00d5bde03125eddc';
-    console.warn('SESSION_SECRET not set; using development fallback. Set SESSION_SECRET to override.');
->>>>>>> d1c80670
-  }
-
   const sessionOptions: session.SessionOptions = {
   secret: sessionSecret,
     resave: false,
@@ -208,23 +169,16 @@
   app.use(express.json());
   app.use(express.urlencoded({ extended: false }));
 
-<<<<<<< HEAD
 app.use((req: Request, res: Response, next: NextFunction) => {
   const start = Date.now();
   const path = req.path;
   let capturedJsonResponse: Record<string, any> | undefined = undefined;
-=======
-  // Use centralized, dev-friendly CORS middleware
-  const corsMiddleware = makeCors();
-  app.use(corsMiddleware);
->>>>>>> d1c80670
 
   // lightweight health endpoint for mobile/dev smoke tests
   app.get('/api/health', (_req: Request, res: Response) => {
     res.json({ ok: true });
   });
 
-<<<<<<< HEAD
   const nodeResponse = res as Response & NodeJS.EventEmitter & { statusCode: number };
 
   nodeResponse.on("finish", () => {
@@ -233,42 +187,6 @@
       let logLine = `${req.method} ${path} ${nodeResponse.statusCode} in ${duration}ms`;
       if (capturedJsonResponse) {
         logLine += ` :: ${JSON.stringify(capturedJsonResponse)}`;
-=======
-  app.get('/health', (_req: Request, res: Response) => {
-    res.type('application/json').status(200).json({ status: 'ok' });
-  });
-
-  // Dev helper: create a test user and set session (ONLY in non-production)
-  if (process.env.NODE_ENV !== 'production') {
-    app.post('/api/_dev/create-login', async (req: Request, res: Response) => {
-      try {
-        const { username, email, password, displayName } = req.body ?? {};
-        if (!username) return res.status(400).json({ message: 'username required' });
-
-        const storageModule = await import('./storage');
-        const storage = storageModule.storage as any;
-
-        // Create user (storage implementations handle duplicates)
-        const user = await storage.createUser({
-          username,
-          email: email || `${username}@example.com`,
-          password: password || 'password',
-          displayName: displayName || username,
-        });
-
-        // Attach to session
-        if (!req.session) return res.status(500).json({ message: 'Session unavailable' });
-        req.session.userId = user.id.toString();
-        req.session.username = user.username;
-        req.session.save((err) => {
-          if (err) return res.status(500).json({ message: 'Failed to save session', err });
-          const { password: _p, ...u } = user as any;
-          return res.json({ ok: true, user: u });
-        });
-      } catch (error) {
-        console.error('Dev create-login error:', error);
-        res.status(500).json({ message: 'Error creating dev user', error: String(error) });
->>>>>>> d1c80670
       }
     });
   }
