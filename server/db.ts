import { WebSocket } from 'ws';
(globalThis as any).WebSocket = WebSocket;

import { neon, Pool } from '@neondatabase/serverless';
import { drizzle } from 'drizzle-orm/neon-http';
import * as schema from "@shared/schema";

<<<<<<< HEAD
// SECURITY: DATABASE_URL must be provided via environment variable
const databaseUrl = process.env.DATABASE_URL;

if (!databaseUrl) {
  console.error("FATAL ERROR: DATABASE_URL environment variable is required");
  console.error("Please set DATABASE_URL in your environment variables");
  console.error("Example: postgresql://user:password@host:5432/database");
  throw new Error("DATABASE_URL must be set. Did you forget to provision a database?");
=======
const databaseUrl = process.env.DATABASE_URL;
const useDb = process.env.USE_DB === 'true';

if (!databaseUrl) {
  if (useDb) {
    throw new Error('DATABASE_URL must be set when USE_DB=true');
  } else {
    console.warn('DATABASE_URL not set; database connections are disabled. Set USE_DB=true with a valid URL to enable Postgres features.');
  }
>>>>>>> d1c80670
}

export const isConnected = Boolean(databaseUrl && useDb);

let sqlInstance: ReturnType<typeof neon> | undefined;
let poolInstance: Pool | undefined;

if (isConnected && databaseUrl) {
  console.log("Attempting to connect to database...");
  sqlInstance = neon(databaseUrl);
  poolInstance = new Pool({ connectionString: databaseUrl });
}

export const sql = sqlInstance;
export const pool = poolInstance;
export const db = sqlInstance ? drizzle(sqlInstance, { schema }) : undefined;

// Test the database connection
// sql`SELECT NOW()`
//   .then(() => {
//     console.log('✅ Database connection successful');
//   })
//   .catch(err => {
//     console.error('❌ Database connection failed:', err.message);
//   });<|MERGE_RESOLUTION|>--- conflicted
+++ resolved
@@ -5,7 +5,6 @@
 import { drizzle } from 'drizzle-orm/neon-http';
 import * as schema from "@shared/schema";
 
-<<<<<<< HEAD
 // SECURITY: DATABASE_URL must be provided via environment variable
 const databaseUrl = process.env.DATABASE_URL;
 
@@ -14,17 +13,6 @@
   console.error("Please set DATABASE_URL in your environment variables");
   console.error("Example: postgresql://user:password@host:5432/database");
   throw new Error("DATABASE_URL must be set. Did you forget to provision a database?");
-=======
-const databaseUrl = process.env.DATABASE_URL;
-const useDb = process.env.USE_DB === 'true';
-
-if (!databaseUrl) {
-  if (useDb) {
-    throw new Error('DATABASE_URL must be set when USE_DB=true');
-  } else {
-    console.warn('DATABASE_URL not set; database connections are disabled. Set USE_DB=true with a valid URL to enable Postgres features.');
-  }
->>>>>>> d1c80670
 }
 
 export const isConnected = Boolean(databaseUrl && useDb);
